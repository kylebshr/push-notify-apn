--- conflicted
+++ resolved
@@ -29,13 +29,8 @@
                      , bytestring
                      , containers
                      , data-default
-<<<<<<< HEAD
-                     , http2
+                     , http2 >= 3.0
                      , http2-client >= 0.10.0.1
-=======
-                     , http2 >= 3.0
-                     , http2-client
->>>>>>> 694d2e84
                      , lifted-base
                      , mtl
                      , random
